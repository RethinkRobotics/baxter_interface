--- conflicted
+++ resolved
@@ -146,30 +146,10 @@
                 return abs(angle - self._joint_angle[joint])
             return joint_diff
 
-<<<<<<< HEAD
         diffs = [genf(j,a) for j,a in pose.items() if j in self._joint_angle]
-=======
-        good_enough = False
-        rate = rospy.Rate(100)
-        while not good_enough and not rospy.is_shutdown():
-            self.set_position_mode()
-            self._command_pub.publish(msg)
-
-            good_enough = True
-            for joint, angle in pose.items():
-                if not joint in self._joint_angle:
-                    joint = "%s_%s" % (self.name, joint,)
-                if joint in self._joint_angle:
-                    if abs(angle - self._joint_angle[joint]) >= settings.JOINT_ANGLE_TOLERANCE:
-                        good_enough = False
-                        rate.sleep()
-                        continue
-                else:
-                    print("unknown joint %s" %  (joint,))
->>>>>>> 8edf225a
 
         rate = rospy.Rate(100)
-        while any(diff() >= JOINT_ANGLE_TOLERANCE for diff in diffs):
+        while any(diff() >= settings.JOINT_ANGLE_TOLERANCE for diff in diffs):
             self.set_positions(pose)
             rate.sleep()
             if rospy.is_shutdown():
